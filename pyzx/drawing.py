<<<<<<< HEAD
import matplotlib.pyplot as plt
from matplotlib import patches, lines, path
=======
try:
    import matplotlib.pyplot as plt
    from matplotlib import patches, lines
except:
    plt = None
>>>>>>> 244c84b2
from fractions import Fraction
import math

def angle_to_s(a):
    if not a: return ''
    if not isinstance(a, Fraction):
        a = Fraction(a)
    ns = '' if a.numerator == 1 else str(a.numerator)
    ds = '' if a.denominator == 1 else '/' + str(a.denominator)

    # unicode 0x03c0 = pi
    return ns + '\u03c0' + ds

def vcol(t):
    if not t: return 'black'
    if t == 1: return 'green'
    if t == 2: return 'red'
    return 'black'
    
def ecol(t):
    if not t: return 'black'
    if t == 1: return 'magenta'
    return 'black'


def simple_layers(g, sort):
    topo = g.as_directed(mutual=False).topological_sorting() if sort else range(len(g.vs))
    layers = len(g.vs) * [-1]
    for i in topo:
        nlayers = [layers[n.index] for n in g.vs[topo[i]].neighbors()]
        layers[topo[i]] = max(nlayers)+1 if len(nlayers) > 0 else 0
    return layers

def dag_layout(g, sort=True):
    if g.backend != 'igraph':
        raise NotImplementedError("Drawing not implemented on backend " + g.backend)
    topo = g.graph.as_directed(mutual=False).topological_sorting() if sort else range(g.num_vertices())
    layers = g.num_vertices() * [-1]
    for i in topo:
        nlayers = [layers[n.index] for n in g.graph.vs[topo[i]].neighbors()]
        layers[topo[i]] = max(nlayers)+1 if len(nlayers) > 0 else 0
    layout = g.graph.layout_sugiyama(layers=layers)
    layout.transform(lambda t: (t[1],-t[0]))
    layout.fit_into([len(layers)/(max(layers)+1),max(layers)+1])
    return layout

def pack_indices(lst):
    d = dict()
    if len(lst) == 0: return d
    list.sort(lst)
    i = 0
    x = None
    for j in range(len(lst)):
        y = lst[j]
        if y != x:
            x = y
            d[y] = i
            i += 1
    return d

def pack_circuit_ranks(g):
    ranks = [g.get_vdata(v, 'r') for v in g.vertices()]
    new_rank = pack_indices(ranks)
    for v in g.vertices():
        g.set_vdata(v, 'r', new_rank[g.get_vdata(v, 'r')])


def pack_circuit_nf(g, nf='grg'):
    x_index = 0
    ty = g.get_types()

    if nf == 'grg':
        for v in g.vertices():
            if g.get_vdata(v, 'i'):
                g.set_vdata(v, 'r', 0)
            elif g.get_vdata(v, 'o'):
                g.set_vdata(v, 'r', 4)
            elif ty[v] == 2:
                g.set_vdata(v, 'r', 2)
                g.set_vdata(v, 'q', x_index)
                x_index += 1
            elif ty[v] == 1:
                for w in g.get_neighbours(v):
                    if g.get_vdata(w, 'i'):
                        g.set_vdata(v, 'r', 1)
                        g.set_vdata(v, 'q', g.get_vdata(w, 'q'))
                        break
                    elif g.get_vdata(w, 'o'):
                        g.set_vdata(v, 'r', 3)
                        g.set_vdata(v, 'q', g.get_vdata(w, 'q'))
                        break
    elif nf == 'gslc':
        for v in g.vertices():
            if g.get_vdata(v, 'i'):
                g.set_vdata(v, 'r', 0)
            elif g.get_vdata(v, 'o'):
                g.set_vdata(v, 'r', 4)
            elif ty[v] == 1:
                for w in g.get_neighbours(v):
                    if g.get_vdata(w, 'i'):
                        g.set_vdata(v, 'r', 1)
                        #g.set_vdata(v, 'q', g.get_vdata(w, 'q'))
                        break
                    elif g.get_vdata(w, 'o'):
                        g.set_vdata(v, 'r', 3)
                        #g.set_vdata(v, 'q', g.get_vdata(w, 'q'))
                        break
    else:
        raise ValueError("Unknown normal form: " + str(nf))

def circuit_layout(g,keys = ('r','q')):
    return {v:(g.get_vdata(v,keys[0]),-g.get_vdata(v,keys[1])) for v in g.vertices()}

def draw(g, layout=None, labels=False, figsize=(8,2), h_edge_draw='blue'):
    fig1 = plt.figure(figsize=figsize)
    ax = fig1.add_axes([0, 0, 1, 1], frameon=False)
    ax.xaxis.set_visible(False)
    ax.yaxis.set_visible(False)

    if not layout:
        layout = circuit_layout(g)
    
    for e in g.edges():
        sp = layout[g.edge_s(e)]
        tp = layout[g.edge_t(e)]
        et = g.get_edge_type(e)

        
        dx = tp[0] - sp[0]
        dy = tp[1] - sp[1]
        bend_wire = (dx == 0) and h_edge_draw == 'blue'
        ecol = '#0099ff' if h_edge_draw == 'blue' and et == 2 else 'black'

        if bend_wire:
            bend = 0.25
            mid = (sp[0] + 0.5 * dx + bend * dy, sp[1] + 0.5 * dy - bend * dx)

            pth = path.Path([sp,mid,tp], [path.Path.MOVETO, path.Path.CURVE3, path.Path.LINETO])
            patch = patches.PathPatch(pth, edgecolor=ecol, linewidth=0.8, fill=False)
            ax.add_patch(patch)
        else:
            pos = 0.5 if dx == 0 or dy == 0 else 0.4
            mid = (sp[0] + pos*dx, sp[1] + pos*dy)
            ax.add_line(lines.Line2D([sp[0],tp[0]],[sp[1],tp[1]], color=ecol, linewidth=0.8, zorder=0))

        if h_edge_draw == 'box' and et == 2: #hadamard edge
            w = 0.2
            h = 0.15
            diag = math.sqrt(w*w+h*h)
            angle = math.atan2(dy,dx)
            angle2 = math.atan2(h,w)
            centre = (mid[0] - diag/2*math.cos(angle+angle2),
                      mid[1] - diag/2*math.sin(angle+angle2))
            ax.add_patch(patches.Rectangle(centre,w,h,angle=angle/math.pi*180,facecolor='yellow',edgecolor='black'))

        #plt.plot([sp[0],tp[0]],[sp[1],tp[1]], 'k', zorder=0, linewidth=0.8)
    
    for v in g.vertices():
        p = layout[v]
        t = g.get_type(v)
        a = g.get_angle(v)
        
        sz = 0.2
        col = 'black'
        if t == 1: col = 'green'
        elif t == 2: col = 'red'
        else: sz = 0.1
            
        ax.add_patch(patches.Circle(p, sz, facecolor=col, edgecolor='black', zorder=1))
        if labels: plt.text(p[0]+0.25, p[1]+0.25, str(v), ha='center', color='gray', fontsize=5)
        if a: plt.text(p[0], p[1]-0.5, angle_to_s(a), ha='center', color='blue', fontsize=8)
    
    ax.axis('equal')
    plt.show()

# def draw(g, layout=None):
#     #g1 = g.copy(backend='igraph')
#     #if g.backend != 'igraph':
#     #    raise NotImplementedError("Drawing not implemented on backend " + g.backend)
#     for v in g.graph.vs:
#         v['color'] = vcol(v['_t'])
#         #a = v['angle']
#         #v['label'] = angle_to_s(v['_a'])
#     if not layout:
#         layout = dag_layout(g)
    
#     return ig.plot(g.graph, layout=layout,
#                    vertex_size=5,
#                    vertex_label_size=8,
#                    vertex_label_dist=2,
#                    vertex_label_color='blue',
#                    vertex_label=g.graph.vs['_a'],
#                    keep_aspect_ratio=True,
#                    bbox=[600,200])<|MERGE_RESOLUTION|>--- conflicted
+++ resolved
@@ -1,13 +1,8 @@
-<<<<<<< HEAD
-import matplotlib.pyplot as plt
-from matplotlib import patches, lines, path
-=======
 try:
     import matplotlib.pyplot as plt
-    from matplotlib import patches, lines
+    from matplotlib import patches, lines, path
 except:
     plt = None
->>>>>>> 244c84b2
 from fractions import Fraction
 import math
 
